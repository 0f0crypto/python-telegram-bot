#!/usr/bin/env python
#
# A library that provides a Python interface to the Telegram Bot API
# Copyright (C) 2015-2021
# Leandro Toledo de Souza <devs@python-telegram-bot.org>
#
# This program is free software: you can redistribute it and/or modify
# it under the terms of the GNU Lesser Public License as published by
# the Free Software Foundation, either version 3 of the License, or
# (at your option) any later version.
#
# This program is distributed in the hope that it will be useful,
# but WITHOUT ANY WARRANTY; without even the implied warranty of
# MERCHANTABILITY or FITNESS FOR A PARTICULAR PURPOSE.  See the
# GNU Lesser Public License for more details.
#
# You should have received a copy of the GNU Lesser Public License
# along with this program.  If not, see [http://www.gnu.org/licenses/].
<<<<<<< HEAD
=======
import time

>>>>>>> ccedd3a8
import pytest

from telegram import (
    Message,
    User,
    Update,
    Chat,
    CallbackQuery,
    InlineQuery,
    ChosenInlineResult,
    ShippingQuery,
    PreCheckoutQuery,
    Poll,
    PollOption,
    ChatMemberUpdated,
    ChatMember,
)
from telegram.poll import PollAnswer
from telegram.utils.helpers import from_timestamp

message = Message(1, None, Chat(1, ''), from_user=User(1, '', False), text='Text')
chat_member_updated = ChatMemberUpdated(
    Chat(1, 'chat'),
    User(1, '', False),
    from_timestamp(int(time.time())),
    ChatMember(User(1, '', False), ChatMember.CREATOR),
    ChatMember(User(1, '', False), ChatMember.CREATOR),
)

params = [
    {'message': message},
    {'edited_message': message},
    {'callback_query': CallbackQuery(1, User(1, '', False), 'chat', message=message)},
    {'channel_post': message},
    {'edited_channel_post': message},
    {'inline_query': InlineQuery(1, User(1, '', False), '', '')},
    {'chosen_inline_result': ChosenInlineResult('id', User(1, '', False), '')},
    {'shipping_query': ShippingQuery('id', User(1, '', False), '', None)},
    {'pre_checkout_query': PreCheckoutQuery('id', User(1, '', False), '', 0, '')},
    {'callback_query': CallbackQuery(1, User(1, '', False), 'chat')},
    {'poll': Poll('id', '?', [PollOption('.', 1)], False, False, False, Poll.REGULAR, True)},
    {'poll_answer': PollAnswer("id", User(1, '', False), [1])},
    {'my_chat_member': chat_member_updated},
    {'chat_member': chat_member_updated},
]

all_types = (
    'message',
    'edited_message',
    'callback_query',
    'channel_post',
    'edited_channel_post',
    'inline_query',
    'chosen_inline_result',
    'shipping_query',
    'pre_checkout_query',
    'poll',
    'poll_answer',
    'my_chat_member',
    'chat_member',
)

ids = all_types + ('callback_query_without_message',)


@pytest.fixture(params=params, ids=ids)
def update(request):
    return Update(update_id=TestUpdate.update_id, **request.param)


class TestUpdate:
    update_id = 868573637

    def test_slot_behaviour(self, update, recwarn, mro_slots):
        for attr in update.__slots__:
            assert getattr(update, attr, 'err') != 'err', f"got extra slot '{attr}'"
        assert not update.__dict__, f"got missing slot(s): {update.__dict__}"
        assert len(mro_slots(update)) == len(set(mro_slots(update))), "duplicate slot"
        update.custom, update.update_id = 'should give warning', self.update_id
        assert len(recwarn) == 1 and 'custom' in str(recwarn[0].message), recwarn.list

    @pytest.mark.parametrize('paramdict', argvalues=params, ids=ids)
    def test_de_json(self, bot, paramdict):
        json_dict = {'update_id': TestUpdate.update_id}
        # Convert the single update 'item' to a dict of that item and apply it to the json_dict
        json_dict.update({k: v.to_dict() for k, v in paramdict.items()})
        update = Update.de_json(json_dict, bot)

        assert update.update_id == self.update_id

        # Make sure only one thing in the update (other than update_id) is not None
        i = 0
        for type in all_types:
            if getattr(update, type) is not None:
                i += 1
                assert getattr(update, type) == paramdict[type]
        assert i == 1

    def test_update_de_json_empty(self, bot):
        update = Update.de_json(None, bot)

        assert update is None

    def test_to_dict(self, update):
        update_dict = update.to_dict()

        assert isinstance(update_dict, dict)
        assert update_dict['update_id'] == update.update_id
        for type in all_types:
            if getattr(update, type) is not None:
                assert update_dict[type] == getattr(update, type).to_dict()

    def test_effective_chat(self, update):
        # Test that it's sometimes None per docstring
        chat = update.effective_chat
        if not (
            update.inline_query is not None
            or update.chosen_inline_result is not None
            or (update.callback_query is not None and update.callback_query.message is None)
            or update.shipping_query is not None
            or update.pre_checkout_query is not None
            or update.poll is not None
            or update.poll_answer is not None
        ):
            assert chat.id == 1
        else:
            assert chat is None

    def test_effective_user(self, update):
        # Test that it's sometimes None per docstring
        user = update.effective_user
        if not (
            update.channel_post is not None
            or update.edited_channel_post is not None
            or update.poll is not None
        ):
            assert user.id == 1
        else:
            assert user is None

    def test_effective_message(self, update):
        # Test that it's sometimes None per docstring
        eff_message = update.effective_message
        if not (
            update.inline_query is not None
            or update.chosen_inline_result is not None
            or (update.callback_query is not None and update.callback_query.message is None)
            or update.shipping_query is not None
            or update.pre_checkout_query is not None
            or update.poll is not None
            or update.poll_answer is not None
            or update.my_chat_member is not None
            or update.chat_member is not None
        ):
            assert eff_message.message_id == message.message_id
        else:
            assert eff_message is None

    def test_equality(self):
        a = Update(self.update_id, message=message)
        b = Update(self.update_id, message=message)
        c = Update(self.update_id)
        d = Update(0, message=message)
        e = User(self.update_id, '', False)

        assert a == b
        assert hash(a) == hash(b)
        assert a is not b

        assert a == c
        assert hash(a) == hash(c)

        assert a != d
        assert hash(a) != hash(d)

        assert a != e
        assert hash(a) != hash(e)<|MERGE_RESOLUTION|>--- conflicted
+++ resolved
@@ -16,11 +16,8 @@
 #
 # You should have received a copy of the GNU Lesser Public License
 # along with this program.  If not, see [http://www.gnu.org/licenses/].
-<<<<<<< HEAD
-=======
 import time
 
->>>>>>> ccedd3a8
 import pytest
 
 from telegram import (
