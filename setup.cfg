--- conflicted
+++ resolved
@@ -24,19 +24,12 @@
 [tool:pytest]
 testpaths = tests
 addopts = --no-success-flaky-report -rsxX
-<<<<<<< HEAD
-#filterwarnings =
-    #error
-    #ignore::DeprecationWarning
-    #ignore::telegram.utils.deprecate.TelegramDeprecationWarning
-=======
 filterwarnings =
     error
     ignore::DeprecationWarning
 ;    Unfortunately due to https://github.com/pytest-dev/pytest/issues/8343 we can't have this here
 ;    and instead do a trick directly in tests/conftest.py
 ;    ignore::telegram.utils.deprecate.TelegramDeprecationWarning
->>>>>>> a34f0b9b
 
 [coverage:run]
 branch = True
