#!/usr/bin/env python
#
# A library that provides a Python interface to the Telegram Bot API
# Copyright (C) 2015-2021
# Leandro Toledo de Souza <devs@python-telegram-bot.org>
#
# This program is free software: you can redistribute it and/or modify
# it under the terms of the GNU Lesser Public License as published by
# the Free Software Foundation, either version 3 of the License, or
# (at your option) any later version.
#
# This program is distributed in the hope that it will be useful,
# but WITHOUT ANY WARRANTY; without even the implied warranty of
# MERCHANTABILITY or FITNESS FOR A PARTICULAR PURPOSE.  See the
# GNU Lesser Public License for more details.
#
# You should have received a copy of the GNU Lesser Public License
# along with this program.  If not, see [http://www.gnu.org/licenses/].
# pylint: disable=C0115
"""This module contains an object that represents Telegram errors."""
from typing import Tuple


def _lstrip_str(in_s: str, lstr: str) -> str:
    """
    Args:
        in_s (:obj:`str`): in string
        lstr (:obj:`str`): substr to strip from left side

    Returns:
        :obj:`str`: The stripped string.

    """
    if in_s.startswith(lstr):
        res = in_s[len(lstr) :]
    else:
        res = in_s
    return res


class TelegramError(Exception):
    def __init__(self, message: str):
        super().__init__()

        msg = _lstrip_str(message, 'Error: ')
        msg = _lstrip_str(msg, '[Error]: ')
        msg = _lstrip_str(msg, 'Bad Request: ')
        if msg != message:
            # api_error - capitalize the msg...
            msg = msg.capitalize()
        self.message = msg

    def __str__(self) -> str:
        return '%s' % self.message

    def __reduce__(self) -> Tuple[type, Tuple[str]]:
        return self.__class__, (self.message,)


class Unauthorized(TelegramError):
    pass


class InvalidToken(TelegramError):
    def __init__(self) -> None:
        super().__init__('Invalid token')

    def __reduce__(self) -> Tuple[type, Tuple]:  # type: ignore[override]
        return self.__class__, ()


class NetworkError(TelegramError):
    pass


class BadRequest(NetworkError):
    pass


class TimedOut(NetworkError):
    def __init__(self) -> None:
        super().__init__('Timed out')

    def __reduce__(self) -> Tuple[type, Tuple]:  # type: ignore[override]
        return self.__class__, ()


class ChatMigrated(TelegramError):
    """
    Args:
        new_chat_id (:obj:`int`): The new chat id of the group.

    """

    def __init__(self, new_chat_id: int):
        super().__init__(f'Group migrated to supergroup. New chat id: {new_chat_id}')
        self.new_chat_id = new_chat_id

    def __reduce__(self) -> Tuple[type, Tuple[int]]:  # type: ignore[override]
        return self.__class__, (self.new_chat_id,)


class RetryAfter(TelegramError):
    """
    Args:
        retry_after (:obj:`int`): Time in seconds, after which the bot can retry the request.

    """

    def __init__(self, retry_after: int):
        super().__init__(f'Flood control exceeded. Retry in {float(retry_after)} seconds')
        self.retry_after = float(retry_after)

    def __reduce__(self) -> Tuple[type, Tuple[float]]:  # type: ignore[override]
        return self.__class__, (self.retry_after,)


class Conflict(TelegramError):
    """
    Raised when a long poll or webhook conflicts with another one.

    Args:
        msg (:obj:`str`): The message from telegrams server.

    """

<<<<<<< HEAD
    def __init__(self, msg):
        super(Conflict, self).__init__(msg)


class InvalidCallbackData(TelegramError):
    """
    Raised when the received callback data has been tempered with.

    Args:
        update_id (:obj:`int`, optional): The ID of the untrusted Update.
    """
    def __init__(self, update_id=None):
        super(InvalidCallbackData, self).__init__('The callback data has been tampered with! '
                                                  'Skipping it.')
        self.update_id = update_id
=======
    def __reduce__(self) -> Tuple[type, Tuple[str]]:
        return self.__class__, (self.message,)
>>>>>>> 07b6ee69
<|MERGE_RESOLUTION|>--- conflicted
+++ resolved
@@ -124,9 +124,8 @@
 
     """
 
-<<<<<<< HEAD
-    def __init__(self, msg):
-        super(Conflict, self).__init__(msg)
+    def __reduce__(self) -> Tuple[type, Tuple[str]]:
+        return self.__class__, (self.message,)
 
 
 class InvalidCallbackData(TelegramError):
@@ -136,11 +135,9 @@
     Args:
         update_id (:obj:`int`, optional): The ID of the untrusted Update.
     """
+
     def __init__(self, update_id=None):
-        super(InvalidCallbackData, self).__init__('The callback data has been tampered with! '
-                                                  'Skipping it.')
-        self.update_id = update_id
-=======
-    def __reduce__(self) -> Tuple[type, Tuple[str]]:
-        return self.__class__, (self.message,)
->>>>>>> 07b6ee69
+        super(InvalidCallbackData, self).__init__(
+            'The callback data has been tampered with! ' 'Skipping it.'
+        )
+        self.update_id = update_id