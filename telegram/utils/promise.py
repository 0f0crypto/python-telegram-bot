#!/usr/bin/env python
#
# A library that provides a Python interface to the Telegram Bot API
# Copyright (C) 2015-2021
# Leandro Toledo de Souza <devs@python-telegram-bot.org>
#
# This program is free software: you can redistribute it and/or modify
# it under the terms of the GNU Lesser Public License as published by
# the Free Software Foundation, either version 3 of the License, or
# (at your option) any later version.
#
# This program is distributed in the hope that it will be useful,
# but WITHOUT ANY WARRANTY; without even the implied warranty of
# MERCHANTABILITY or FITNESS FOR A PARTICULAR PURPOSE.  See the
# GNU Lesser Public License for more details.
#
# You should have received a copy of the GNU Lesser Public License
# along with this program.  If not, see [http://www.gnu.org/licenses/].
"""This module contains the :class:`telegram.ext.utils.promise.Promise` class for backwards
compatibility."""
import warnings

import telegram.ext.utils.promise as promise
from telegram.utils.deprecate import TelegramDeprecationWarning

warnings.warn(
    'telegram.utils.promise is deprecated. Please use telegram.ext.utils.promise instead.',
    TelegramDeprecationWarning,
)

Promise = promise.Promise
"""
:class:`telegram.ext.utils.promise.Promise`

<<<<<<< HEAD

logger = logging.getLogger(__name__)


class Promise:
    """A simple Promise implementation for use with the run_async decorator, DelayQueue etc.

    Args:
        pooled_function (:obj:`callable`): The callable that will be called concurrently.
        args (:obj:`list` | :obj:`tuple`): Positional arguments for :attr:`pooled_function`.
        kwargs (:obj:`dict`): Keyword arguments for :attr:`pooled_function`.
        update (:class:`telegram.Update` | :obj:`object`, optional): The update this promise is
            associated with.
        error_handling (:obj:`bool`, optional): Whether exceptions raised by :attr:`func`
            may be handled by error handlers. Defaults to :obj:`True`.

    Attributes:
        pooled_function (:obj:`callable`): The callable that will be called concurrently.
        args (:obj:`list` | :obj:`tuple`): Positional arguments for :attr:`pooled_function`.
        kwargs (:obj:`dict`): Keyword arguments for :attr:`pooled_function`.
        done (:obj:`threading.Event`): Is set when the result is available.
        update (:class:`telegram.Update` | :obj:`object`): Optional. The update this promise is
            associated with.
        error_handling (:obj:`bool`): Optional. Whether exceptions raised by :attr:`func`
            may be handled by error handlers. Defaults to :obj:`True`.

    """

    __slots__ = (
        'pooled_function',
        'args',
        'kwargs',
        'update',
        'error_handling',
        'done',
        '_result',
        '_exception',
        '__dict__',
    )

    # TODO: Remove error_handling parameter once we drop the @run_async decorator
    def __init__(
        self,
        pooled_function: Callable[..., RT],
        args: Union[List, Tuple],
        kwargs: JSONDict,
        update: Any = None,
        error_handling: bool = True,
    ):
        self.pooled_function = pooled_function
        self.args = args
        self.kwargs = kwargs
        self.update = update
        self.error_handling = error_handling
        self.done = Event()
        self._result: Optional[RT] = None
        self._exception: Optional[Exception] = None

    def run(self) -> None:
        """Calls the :attr:`pooled_function` callable."""

        try:
            self._result = self.pooled_function(*self.args, **self.kwargs)

        except Exception as exc:
            self._exception = exc

        finally:
            self.done.set()

    def __call__(self) -> None:
        self.run()

    def result(self, timeout: float = None) -> Optional[RT]:
        """Return the result of the ``Promise``.

        Args:
            timeout (:obj:`float`, optional): Maximum time in seconds to wait for the result to be
                calculated. ``None`` means indefinite. Default is ``None``.

        Returns:
            Returns the return value of :attr:`pooled_function` or ``None`` if the ``timeout``
            expires.

        Raises:
            Any exception raised by :attr:`pooled_function`.
        """
        self.done.wait(timeout=timeout)
        if self._exception is not None:
            raise self._exception  # pylint: disable=raising-bad-type
        return self._result

    @property
    def exception(self) -> Optional[Exception]:
        """The exception raised by :attr:`pooled_function` or ``None`` if no exception has been
        raised (yet)."""
        return self._exception
=======
.. deprecated:: v13.2
   Use :class:`telegram.ext.utils.promise.Promise` instead.
"""
>>>>>>> 25506f13
<|MERGE_RESOLUTION|>--- conflicted
+++ resolved
@@ -32,106 +32,6 @@
 """
 :class:`telegram.ext.utils.promise.Promise`
 
-<<<<<<< HEAD
-
-logger = logging.getLogger(__name__)
-
-
-class Promise:
-    """A simple Promise implementation for use with the run_async decorator, DelayQueue etc.
-
-    Args:
-        pooled_function (:obj:`callable`): The callable that will be called concurrently.
-        args (:obj:`list` | :obj:`tuple`): Positional arguments for :attr:`pooled_function`.
-        kwargs (:obj:`dict`): Keyword arguments for :attr:`pooled_function`.
-        update (:class:`telegram.Update` | :obj:`object`, optional): The update this promise is
-            associated with.
-        error_handling (:obj:`bool`, optional): Whether exceptions raised by :attr:`func`
-            may be handled by error handlers. Defaults to :obj:`True`.
-
-    Attributes:
-        pooled_function (:obj:`callable`): The callable that will be called concurrently.
-        args (:obj:`list` | :obj:`tuple`): Positional arguments for :attr:`pooled_function`.
-        kwargs (:obj:`dict`): Keyword arguments for :attr:`pooled_function`.
-        done (:obj:`threading.Event`): Is set when the result is available.
-        update (:class:`telegram.Update` | :obj:`object`): Optional. The update this promise is
-            associated with.
-        error_handling (:obj:`bool`): Optional. Whether exceptions raised by :attr:`func`
-            may be handled by error handlers. Defaults to :obj:`True`.
-
-    """
-
-    __slots__ = (
-        'pooled_function',
-        'args',
-        'kwargs',
-        'update',
-        'error_handling',
-        'done',
-        '_result',
-        '_exception',
-        '__dict__',
-    )
-
-    # TODO: Remove error_handling parameter once we drop the @run_async decorator
-    def __init__(
-        self,
-        pooled_function: Callable[..., RT],
-        args: Union[List, Tuple],
-        kwargs: JSONDict,
-        update: Any = None,
-        error_handling: bool = True,
-    ):
-        self.pooled_function = pooled_function
-        self.args = args
-        self.kwargs = kwargs
-        self.update = update
-        self.error_handling = error_handling
-        self.done = Event()
-        self._result: Optional[RT] = None
-        self._exception: Optional[Exception] = None
-
-    def run(self) -> None:
-        """Calls the :attr:`pooled_function` callable."""
-
-        try:
-            self._result = self.pooled_function(*self.args, **self.kwargs)
-
-        except Exception as exc:
-            self._exception = exc
-
-        finally:
-            self.done.set()
-
-    def __call__(self) -> None:
-        self.run()
-
-    def result(self, timeout: float = None) -> Optional[RT]:
-        """Return the result of the ``Promise``.
-
-        Args:
-            timeout (:obj:`float`, optional): Maximum time in seconds to wait for the result to be
-                calculated. ``None`` means indefinite. Default is ``None``.
-
-        Returns:
-            Returns the return value of :attr:`pooled_function` or ``None`` if the ``timeout``
-            expires.
-
-        Raises:
-            Any exception raised by :attr:`pooled_function`.
-        """
-        self.done.wait(timeout=timeout)
-        if self._exception is not None:
-            raise self._exception  # pylint: disable=raising-bad-type
-        return self._result
-
-    @property
-    def exception(self) -> Optional[Exception]:
-        """The exception raised by :attr:`pooled_function` or ``None`` if no exception has been
-        raised (yet)."""
-        return self._exception
-=======
 .. deprecated:: v13.2
    Use :class:`telegram.ext.utils.promise.Promise` instead.
-"""
->>>>>>> 25506f13
+"""