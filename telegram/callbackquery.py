#!/usr/bin/env python
#
# A library that provides a Python interface to the Telegram Bot API
# Copyright (C) 2015-2021
# Leandro Toledo de Souza <devs@python-telegram-bot.org>
#
# This program is free software: you can redistribute it and/or modify
# it under the terms of the GNU Lesser Public License as published by
# the Free Software Foundation, either version 3 of the License, or
# (at your option) any later version.
#
# This program is distributed in the hope that it will be useful,
# but WITHOUT ANY WARRANTY; without even the implied warranty of
# MERCHANTABILITY or FITNESS FOR A PARTICULAR PURPOSE.  See the
# GNU Lesser Public License for more details.
#
# You should have received a copy of the GNU Lesser Public License
# along with this program.  If not, see [http://www.gnu.org/licenses/].
# pylint: disable=W0622
"""This module contains an object that represents a Telegram CallbackQuery"""
from typing import TYPE_CHECKING, Any, List, Optional, Union, Tuple

<<<<<<< HEAD
from telegram import TelegramObject, Message, User
from telegram.utils.helpers import validate_callback_data
=======
from telegram import Message, TelegramObject, User, Location, ReplyMarkup
from telegram.utils.types import JSONDict

if TYPE_CHECKING:
    from telegram import (
        Bot,
        GameHighScore,
        InlineKeyboardMarkup,
        MessageId,
        InputMedia,
        MessageEntity,
    )
>>>>>>> 07b6ee69


class CallbackQuery(TelegramObject):
    """
    This object represents an incoming callback query from a callback button in an inline keyboard.

    If the button that originated the query was attached to a message sent by the bot, the field
    :attr:`message` will be present. If the button was attached to a message sent via the bot (in
    inline mode), the field :attr:`inline_message_id` will be present.

    Objects of this class are comparable in terms of equality. Two objects of this class are
    considered equal, if their :attr:`id` is equal.

    Note:
        * In Python `from` is a reserved word, use `from_user` instead.
        * Exactly one of the fields :attr:`data` or :attr:`game_short_name` will be present.
        * After the user presses an inline button, Telegram clients will display a progress bar
          until you call :attr:`answer`. It is, therefore, necessary to react
          by calling :attr:`telegram.Bot.answer_callback_query` even if no notification to the user
          is needed (e.g., without specifying any of the optional parameters).

    Args:
        id (:obj:`str`): Unique identifier for this query.
        from_user (:class:`telegram.User`): Sender.
        chat_instance (:obj:`str`): Global identifier, uniquely corresponding to the chat to which
            the message with the callback button was sent. Useful for high scores in games.
        message (:class:`telegram.Message`, optional): Message with the callback button that
            originated the query. Note that message content and message date will not be available
            if the message is too old.
        data (:obj:`str`, optional): Data associated with the callback button. Be aware that a bad
            client can send arbitrary data in this field.
        inline_message_id (:obj:`str`, optional): Identifier of the message sent via the bot in
            inline mode, that originated the query.
        game_short_name (:obj:`str`, optional): Short name of a Game to be returned, serves as
            the unique identifier for the game
        bot (:class:`telegram.Bot`, optional): The Bot to use for instance methods.

    Attributes:
        id (:obj:`str`): Unique identifier for this query.
        from_user (:class:`telegram.User`): Sender.
        chat_instance (:obj:`str`): Global identifier, uniquely corresponding to the chat to which
            the message with the callback button was sent.
        message (:class:`telegram.Message`): Optional. Message with the callback button that
            originated the query.
        data (:obj:`str`): Optional. Data associated with the callback button.
        inline_message_id (:obj:`str`): Optional. Identifier of the message sent via the bot in
                inline mode, that originated the query.
        game_short_name (:obj:`str`): Optional. Short name of a Game to be returned.
        bot (:class:`telegram.Bot`, optional): The Bot to use for instance methods.

    """

    def __init__(
        self,
        id: str,  # pylint: disable=W0622
        from_user: User,
        chat_instance: str,
        message: Message = None,
        data: str = None,
        inline_message_id: str = None,
        game_short_name: str = None,
        bot: 'Bot' = None,
        **_kwargs: Any,
    ):
        # Required
        self.id = id  # pylint: disable=C0103
        self.from_user = from_user
        self.chat_instance = chat_instance
        # Optionals
        self.message = message
        self.data = data
        self.inline_message_id = inline_message_id
        self.game_short_name = game_short_name

        self.bot = bot

        self._id_attrs = (self.id,)

    @classmethod
    def de_json(cls, data: Optional[JSONDict], bot: 'Bot') -> Optional['CallbackQuery']:
        data = cls.parse_data(data)

        if not data:
            return None

        data['from_user'] = User.de_json(data.get('from'), bot)
        data['message'] = Message.de_json(data.get('message'), bot)

        if bot.arbitrary_callback_data and 'data' in data:
            chat_id = data['message'].chat.id
            if bot.validate_callback_data:
                key = validate_callback_data(chat_id, data['data'], bot)
            else:
                key = validate_callback_data(chat_id, data['data'])
            data['data'] = bot.callback_data.get(key, None)

        return cls(bot=bot, **data)

    def answer(
        self,
        text: str = None,
        show_alert: bool = False,
        url: str = None,
        cache_time: int = None,
        timeout: float = None,
        api_kwargs: JSONDict = None,
    ) -> bool:
        """Shortcut for::

            bot.answer_callback_query(update.callback_query.id, *args, **kwargs)

        For the documentation of the arguments, please see
        :meth:`telegram.Bot.answer_callback_query`.

        Returns:
            :obj:`bool`: On success, :obj:`True` is returned.

        """
        return self.bot.answer_callback_query(
            callback_query_id=self.id,
            text=text,
            show_alert=show_alert,
            url=url,
            cache_time=cache_time,
            timeout=timeout,
            api_kwargs=api_kwargs,
        )

    def edit_message_text(
        self,
        text: str,
        parse_mode: str = None,
        disable_web_page_preview: bool = None,
        reply_markup: 'InlineKeyboardMarkup' = None,
        timeout: float = None,
        api_kwargs: JSONDict = None,
        entities: Union[List['MessageEntity'], Tuple['MessageEntity', ...]] = None,
    ) -> Union[Message, bool]:
        """Shortcut for either::

            update.callback_query.message.edit_text(text, *args, **kwargs)

        or::

            bot.edit_message_text(text, inline_message_id=update.callback_query.inline_message_id,
                                *args, **kwargs)

        For the documentation of the arguments, please see
        :meth:`telegram.Bot.edit_message_text`.

        Returns:
            :class:`telegram.Message`: On success, if edited message is sent by the bot, the
            edited Message is returned, otherwise :obj:`True` is returned.

        """
        if self.inline_message_id:
            return self.bot.edit_message_text(
                inline_message_id=self.inline_message_id,
                text=text,
                parse_mode=parse_mode,
                disable_web_page_preview=disable_web_page_preview,
                reply_markup=reply_markup,
                timeout=timeout,
                api_kwargs=api_kwargs,
                entities=entities,
                chat_id=None,
                message_id=None,
            )
        return self.message.edit_text(
            text=text,
            parse_mode=parse_mode,
            disable_web_page_preview=disable_web_page_preview,
            reply_markup=reply_markup,
            timeout=timeout,
            api_kwargs=api_kwargs,
            entities=entities,
        )

    def edit_message_caption(
        self,
        caption: str = None,
        reply_markup: 'InlineKeyboardMarkup' = None,
        timeout: float = None,
        parse_mode: str = None,
        api_kwargs: JSONDict = None,
        caption_entities: Union[List['MessageEntity'], Tuple['MessageEntity', ...]] = None,
    ) -> Union[Message, bool]:
        """Shortcut for either::

            update.callback_query.message.edit_caption(caption, *args, **kwargs)

        or::

            bot.edit_message_caption(caption=caption
                                    inline_message_id=update.callback_query.inline_message_id,
                                   *args, **kwargs)

        For the documentation of the arguments, please see
        :meth:`telegram.Bot.edit_message_caption`.

        Returns:
            :class:`telegram.Message`: On success, if edited message is sent by the bot, the
            edited Message is returned, otherwise :obj:`True` is returned.

        """
        if self.inline_message_id:
            return self.bot.edit_message_caption(
                caption=caption,
                inline_message_id=self.inline_message_id,
                reply_markup=reply_markup,
                timeout=timeout,
                parse_mode=parse_mode,
                api_kwargs=api_kwargs,
                caption_entities=caption_entities,
                chat_id=None,
                message_id=None,
            )
        return self.message.edit_caption(
            caption=caption,
            reply_markup=reply_markup,
            timeout=timeout,
            parse_mode=parse_mode,
            api_kwargs=api_kwargs,
            caption_entities=caption_entities,
        )

    def edit_message_reply_markup(
        self,
        reply_markup: Optional['InlineKeyboardMarkup'] = None,
        timeout: float = None,
        api_kwargs: JSONDict = None,
    ) -> Union[Message, bool]:
        """Shortcut for either::

            update.callback_query.message.edit_reply_markup(
                reply_markup=reply_markup,
                *args,
                **kwargs
            )

        or::

            bot.edit_message_reply_markup
                inline_message_id=update.callback_query.inline_message_id,
                reply_markup=reply_markup,
                *args,
                **kwargs
            )

        For the documentation of the arguments, please see
        :meth:`telegram.Bot.edit_message_reply_markup`.

        Returns:
            :class:`telegram.Message`: On success, if edited message is sent by the bot, the
            edited Message is returned, otherwise :obj:`True` is returned.

        """
        if self.inline_message_id:
            return self.bot.edit_message_reply_markup(
                reply_markup=reply_markup,
                inline_message_id=self.inline_message_id,
                timeout=timeout,
                api_kwargs=api_kwargs,
                chat_id=None,
                message_id=None,
            )
        return self.message.edit_reply_markup(
            reply_markup=reply_markup,
            timeout=timeout,
            api_kwargs=api_kwargs,
        )

    def edit_message_media(
        self,
        media: 'InputMedia' = None,
        reply_markup: 'InlineKeyboardMarkup' = None,
        timeout: float = None,
        api_kwargs: JSONDict = None,
    ) -> Union[Message, bool]:
        """Shortcut for either::

            update.callback_query.message.edit_media(*args, **kwargs)

        or::

            bot.edit_message_media(inline_message_id=update.callback_query.inline_message_id,
                                   *args, **kwargs)

        For the documentation of the arguments, please see
        :meth:`telegram.Bot.edit_message_media`.

        Returns:
            :class:`telegram.Message`: On success, if edited message is sent by the bot, the
            edited Message is returned, otherwise :obj:`True` is returned.

        """
        if self.inline_message_id:
            return self.bot.edit_message_media(
                inline_message_id=self.inline_message_id,
                media=media,
                reply_markup=reply_markup,
                timeout=timeout,
                api_kwargs=api_kwargs,
                chat_id=None,
                message_id=None,
            )
        return self.message.edit_media(
            media=media,
            reply_markup=reply_markup,
            timeout=timeout,
            api_kwargs=api_kwargs,
        )

    def edit_message_live_location(
        self,
        latitude: float = None,
        longitude: float = None,
        location: Location = None,
        reply_markup: 'InlineKeyboardMarkup' = None,
        timeout: float = None,
        api_kwargs: JSONDict = None,
        horizontal_accuracy: float = None,
        heading: int = None,
        proximity_alert_radius: int = None,
    ) -> Union[Message, bool]:
        """Shortcut for either::

            update.callback_query.message.edit_live_location(*args, **kwargs)

        or::

            bot.edit_message_live_location(
                inline_message_id=update.callback_query.inline_message_id,
                *args, **kwargs
            )

        For the documentation of the arguments, please see
        :meth:`telegram.Bot.edit_message_live_location`.

        Returns:
            :class:`telegram.Message`: On success, if edited message is sent by the bot, the
            edited Message is returned, otherwise :obj:`True` is returned.

        """
        if self.inline_message_id:
            return self.bot.edit_message_live_location(
                inline_message_id=self.inline_message_id,
                latitude=latitude,
                longitude=longitude,
                location=location,
                reply_markup=reply_markup,
                timeout=timeout,
                api_kwargs=api_kwargs,
                horizontal_accuracy=horizontal_accuracy,
                heading=heading,
                proximity_alert_radius=proximity_alert_radius,
                chat_id=None,
                message_id=None,
            )
        return self.message.edit_live_location(
            latitude=latitude,
            longitude=longitude,
            location=location,
            reply_markup=reply_markup,
            timeout=timeout,
            api_kwargs=api_kwargs,
            horizontal_accuracy=horizontal_accuracy,
            heading=heading,
            proximity_alert_radius=proximity_alert_radius,
        )

    def stop_message_live_location(
        self,
        reply_markup: 'InlineKeyboardMarkup' = None,
        timeout: float = None,
        api_kwargs: JSONDict = None,
    ) -> Union[Message, bool]:
        """Shortcut for either::

            update.callback_query.message.stop_live_location(*args, **kwargs)

        or::

            bot.stop_message_live_location(
                inline_message_id=update.callback_query.inline_message_id,
                *args, **kwargs
            )

        For the documentation of the arguments, please see
        :meth:`telegram.Bot.stop_message_live_location`.

        Returns:
            :class:`telegram.Message`: On success, if edited message is sent by the bot, the
            edited Message is returned, otherwise :obj:`True` is returned.

        """
        if self.inline_message_id:
            return self.bot.stop_message_live_location(
                inline_message_id=self.inline_message_id,
                reply_markup=reply_markup,
                timeout=timeout,
                api_kwargs=api_kwargs,
                chat_id=None,
                message_id=None,
            )
        return self.message.stop_live_location(
            reply_markup=reply_markup,
            timeout=timeout,
            api_kwargs=api_kwargs,
        )

    def set_game_score(
        self,
        user_id: Union[int, str],
        score: int,
        force: bool = None,
        disable_edit_message: bool = None,
        timeout: float = None,
        api_kwargs: JSONDict = None,
    ) -> Union[Message, bool]:
        """Shortcut for either::

           update.callback_query.message.set_game_score(*args, **kwargs)

        or::

            bot.set_game_score(inline_message_id=update.callback_query.inline_message_id,
                               *args, **kwargs)

        For the documentation of the arguments, please see
        :meth:`telegram.Bot.set_game_score`.

        Returns:
            :class:`telegram.Message`: On success, if edited message is sent by the bot, the
            edited Message is returned, otherwise :obj:`True` is returned.

        """
        if self.inline_message_id:
            return self.bot.set_game_score(
                inline_message_id=self.inline_message_id,
                user_id=user_id,
                score=score,
                force=force,
                disable_edit_message=disable_edit_message,
                timeout=timeout,
                api_kwargs=api_kwargs,
                chat_id=None,
                message_id=None,
            )
        return self.message.set_game_score(
            user_id=user_id,
            score=score,
            force=force,
            disable_edit_message=disable_edit_message,
            timeout=timeout,
            api_kwargs=api_kwargs,
        )

    def get_game_high_scores(
        self,
        user_id: Union[int, str],
        timeout: float = None,
        api_kwargs: JSONDict = None,
    ) -> List['GameHighScore']:
        """Shortcut for either::

            update.callback_query.message.get_game_high_score(*args, **kwargs)

        or::

            bot.get_game_high_scores(inline_message_id=update.callback_query.inline_message_id,
                                     *args, **kwargs)

        For the documentation of the arguments, please see
        :meth:`telegram.Bot.get_game_high_scores`.

        Returns:
            List[:class:`telegram.GameHighScore`]

        """
        if self.inline_message_id:
            return self.bot.get_game_high_scores(
                inline_message_id=self.inline_message_id,
                user_id=user_id,
                timeout=timeout,
                api_kwargs=api_kwargs,
                chat_id=None,
                message_id=None,
            )
        return self.message.get_game_high_scores(
            user_id=user_id,
            timeout=timeout,
            api_kwargs=api_kwargs,
        )

    def delete_message(
        self,
        timeout: float = None,
        api_kwargs: JSONDict = None,
    ) -> bool:
        """Shortcut for::

            update.callback_query.message.delete(*args, **kwargs)

        For the documentation of the arguments, please see
        :meth:`telegram.Bot.delete_message`.

        Returns:
            :obj:`bool`: On success, :obj:`True` is returned.

        """
        return self.message.delete(
            timeout=timeout,
            api_kwargs=api_kwargs,
        )

    def pin_message(
        self,
        disable_notification: bool = None,
        timeout: float = None,
        api_kwargs: JSONDict = None,
    ) -> bool:
        """Shortcut for::

             bot.pin_chat_message(chat_id=message.chat_id,
                                  message_id=message.message_id,
                                  *args,
                                  **kwargs)

        For the documentation of the arguments, please see
        :meth:`telegram.Bot.pin_chat_message`.

        Returns:
            :obj:`bool`: On success, :obj:`True` is returned.

        """
        return self.message.pin(
            disable_notification=disable_notification,
            timeout=timeout,
            api_kwargs=api_kwargs,
        )

    def unpin_message(
        self,
        timeout: float = None,
        api_kwargs: JSONDict = None,
    ) -> bool:
        """Shortcut for::

             bot.unpin_chat_message(chat_id=message.chat_id,
                                    message_id=message.message_id,
                                    *args,
                                    **kwargs)

        For the documentation of the arguments, please see
        :meth:`telegram.Bot.unpin_chat_message`.

        Returns:
            :obj:`bool`: On success, :obj:`True` is returned.

        """
        return self.message.unpin(
            timeout=timeout,
            api_kwargs=api_kwargs,
        )

    def copy_message(
        self,
        chat_id: Union[int, str],
        caption: str = None,
        parse_mode: str = None,
        caption_entities: Union[Tuple['MessageEntity', ...], List['MessageEntity']] = None,
        disable_notification: bool = False,
        reply_to_message_id: Union[int, str] = None,
        allow_sending_without_reply: bool = False,
        reply_markup: ReplyMarkup = None,
        timeout: float = None,
        api_kwargs: JSONDict = None,
    ) -> 'MessageId':
        """Shortcut for::

            update.callback_query.message.copy(
                chat_id,
                from_chat_id=update.message.chat_id,
                message_id=update.message.message_id,
                *args,
                **kwargs)

        For the documentation of the arguments, please see
        :meth:`telegram.Bot.copy_message`.

        Returns:
            :class:`telegram.MessageId`: On success, returns the MessageId of the sent message.

        """
        return self.message.copy(
            chat_id=chat_id,
            caption=caption,
            parse_mode=parse_mode,
            caption_entities=caption_entities,
            disable_notification=disable_notification,
            reply_to_message_id=reply_to_message_id,
            allow_sending_without_reply=allow_sending_without_reply,
            reply_markup=reply_markup,
            timeout=timeout,
            api_kwargs=api_kwargs,
        )<|MERGE_RESOLUTION|>--- conflicted
+++ resolved
@@ -20,11 +20,8 @@
 """This module contains an object that represents a Telegram CallbackQuery"""
 from typing import TYPE_CHECKING, Any, List, Optional, Union, Tuple
 
-<<<<<<< HEAD
-from telegram import TelegramObject, Message, User
+from telegram import Message, TelegramObject, User, Location, ReplyMarkup
 from telegram.utils.helpers import validate_callback_data
-=======
-from telegram import Message, TelegramObject, User, Location, ReplyMarkup
 from telegram.utils.types import JSONDict
 
 if TYPE_CHECKING:
@@ -36,7 +33,6 @@
         InputMedia,
         MessageEntity,
     )
->>>>>>> 07b6ee69
 
 
 class CallbackQuery(TelegramObject):
