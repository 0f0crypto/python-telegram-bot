--- conflicted
+++ resolved
@@ -20,12 +20,8 @@
 """This module contains an object that represents a Telegram CallbackQuery"""
 from typing import TYPE_CHECKING, Any, List, Optional, Union, Tuple, ClassVar
 
-<<<<<<< HEAD
-from telegram import Message, TelegramObject, User, Location, ReplyMarkup
+from telegram import Message, TelegramObject, User, Location, ReplyMarkup, constants
 from telegram.error import InvalidCallbackData
-=======
-from telegram import Message, TelegramObject, User, Location, ReplyMarkup, constants
->>>>>>> 0c991524
 from telegram.utils.types import JSONDict
 
 if TYPE_CHECKING:
