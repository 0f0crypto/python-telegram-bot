--- conflicted
+++ resolved
@@ -39,6 +39,8 @@
     * :meth:`update_chat_data`
     * :meth:`get_user_data`
     * :meth:`update_user_data`
+    * :meth:`get_callback_data`
+    * :meth:`update_callback_data`
     * :meth:`get_conversations`
     * :meth:`update_conversation`
     * :meth:`flush`
@@ -46,19 +48,6 @@
     If you don't actually need one of those methods, a simple ``pass`` is enough. For example, if
     ``store_bot_data=False``, you don't need :meth:`get_bot_data` and :meth:`update_bot_data`.
 
-<<<<<<< HEAD
-    * If :attr:`store_bot_data` is ``True`` you must overwrite :meth:`get_bot_data` and
-      :meth:`update_bot_data`.
-    * If :attr:`store_chat_data` is ``True`` you must overwrite :meth:`get_chat_data` and
-      :meth:`update_chat_data`.
-    * If :attr:`store_user_data` is ``True`` you must overwrite :meth:`get_user_data` and
-      :meth:`update_user_data`.
-    * If you want to store conversation data with :class:`telegram.ext.ConversationHandler`, you
-      must overwrite :meth:`get_conversations` and :meth:`update_conversation`.
-    * If :attr:`store_callback_data` is :obj:`True`, you must overwrite :meth:`get_callback_data`
-      and :meth:`update_callback_data`.
-    * :meth:`flush` will be called when the bot is shutdown.
-=======
     Warning:
         Persistence will try to replace :class:`telegram.Bot` instances by :attr:`REPLACED_BOT` and
         insert the bot set with :meth:`set_bot` upon loading of the data. This is to ensure that
@@ -78,7 +67,8 @@
             persistence class. Default is :obj:`True` .
         store_bot_data (:obj:`bool`, optional): Whether bot_data should be saved by this
             persistence class. Default is :obj:`True` .
->>>>>>> 07b6ee69
+        store_callback_data (:obj:`bool`, optional): Whether callback_data should be saved by this
+            persistence class. Default is ``True`` .
 
     Attributes:
         store_user_data (:obj:`bool`): Optional, Whether user_data should be saved by this
@@ -87,29 +77,8 @@
             persistence class.
         store_bot_data (:obj:`bool`): Optional. Whether bot_data should be saved by this
             persistence class.
-<<<<<<< HEAD
-        store_callback_data (:obj:`bool`): Optional. Whether callback_data be saved by this
+        store_callback_data (:obj:`bool`): Optional. Whether callback_data should be saved by this
             persistence class.
-
-    Args:
-        store_user_data (:obj:`bool`, optional): Whether user_data should be saved by this
-            persistence class. Default is ``True``.
-        store_chat_data (:obj:`bool`, optional): Whether chat_data should be saved by this
-            persistence class. Default is ``True`` .
-        store_bot_data (:obj:`bool`, optional): Whether bot_data should be saved by this
-            persistence class. Default is ``True`` .
-        store_callback_data (:obj:`bool`, optional): Whether callback_data should be saved by this
-            persistence class. Default is ``True`` .
-    """
-
-    def __init__(self, store_user_data=True, store_chat_data=True, store_bot_data=True,
-                 store_callback_data=True):
-        self.store_user_data = store_user_data
-        self.store_chat_data = store_chat_data
-        self.store_bot_data = store_bot_data
-        self.store_callback_data = store_callback_data
-=======
-    """
 
     def __new__(cls, *args: Any, **kwargs: Any) -> 'BasePersistence':  # pylint: disable=W0613
         instance = super().__new__(cls)
@@ -151,10 +120,12 @@
         store_user_data: bool = True,
         store_chat_data: bool = True,
         store_bot_data: bool = True,
+        store_callback_data: bool = True,
     ):
         self.store_user_data = store_user_data
         self.store_chat_data = store_chat_data
         self.store_bot_data = store_bot_data
+        self.store_callback_data = store_callback_data
         self.bot: Bot = None  # type: ignore[assignment]
 
     def set_bot(self, bot: Bot) -> None:
@@ -164,7 +135,6 @@
             bot (:class:`telegram.Bot`): The bot.
         """
         self.bot = bot
->>>>>>> 07b6ee69
 
     @classmethod
     def replace_bot(cls, obj: object) -> object:
@@ -352,19 +322,16 @@
 
         Returns:
             :obj:`dict`: The restored bot data.
-<<<<<<< HEAD
-        """
-        raise NotImplementedError
-
-    def get_callback_data(self):
+        """
+    
+    @abstractmethod
+    def get_callback_data(self) -> Dict[int, Any]:
         """"Will be called by :class:`telegram.ext.Dispatcher` upon creation with a
         persistence object. It should return the callback_data if stored, or an empty
         ``dict``.
 
         Returns:
             :obj:`dict`: The restored bot data.
-=======
->>>>>>> 07b6ee69
         """
 
     @abstractmethod
@@ -423,20 +390,16 @@
             data (:obj:`dict`): The :attr:`telegram.ext.dispatcher.bot_data` .
         """
 
-<<<<<<< HEAD
-    def update_callback_data(self, data):
+    @abstractmethod
+    def update_callback_data(self, data: Dict[int, Any]) -> None:
         """Will be called by the :class:`telegram.ext.Dispatcher` after a handler has
         handled an update.
 
         Args:
             data (:obj:`dict`): The :attr:`telegram.ext.dispatcher.update_callback_data` .
         """
-        raise NotImplementedError
-
-    def flush(self):
-=======
+
     def flush(self) -> None:
->>>>>>> 07b6ee69
         """Will be called by :class:`telegram.ext.Updater` upon receiving a stop signal. Gives the
         persistence a chance to finish up saving or close a database connection gracefully.
         """
