#!/usr/bin/env python
#
# A library that provides a Python interface to the Telegram Bot API
# Copyright (C) 2015-2021
# Leandro Toledo de Souza <devs@python-telegram-bot.org>
#
# This program is free software: you can redistribute it and/or modify
# it under the terms of the GNU Lesser Public License as published by
# the Free Software Foundation, either version 3 of the License, or
# (at your option) any later version.
#
# This program is distributed in the hope that it will be useful,
# but WITHOUT ANY WARRANTY; without even the implied warranty of
# MERCHANTABILITY or FITNESS FOR A PARTICULAR PURPOSE.  See the
# GNU Lesser Public License for more details.
#
# You should have received a copy of the GNU Lesser Public License
# along with this program.  If not, see [http://www.gnu.org/licenses/].
"""This module contains the PreCheckoutQueryHandler class."""


from telegram import Update

from .handler import Handler


class PreCheckoutQueryHandler(Handler[Update]):
    """Handler class to handle Telegram PreCheckout callback queries.

    Note:
        :attr:`pass_user_data` and :attr:`pass_chat_data` determine whether a ``dict`` you
        can use to keep any data in will be sent to the :attr:`callback` function. Related to
        either the user or the chat that the update was sent in. For each update from the same user
        or in the same chat, it will be the same ``dict``.

        Note that this is DEPRECATED, and you should use context based callbacks. See
        https://git.io/fxJuV for more info.

    Warning:
        When setting ``run_async`` to :obj:`True`, you cannot rely on adding custom
        attributes to :class:`telegram.ext.CallbackContext`. See its docs for more info.

    Args:
        callback (:obj:`callable`): The callback function for this handler. Will be called when
            :attr:`check_update` has determined that an update should be processed by this handler.
            Callback signature for context based API:

            ``def callback(update: Update, context: CallbackContext)``

            The return value of the callback is usually ignored except for the special case of
            :class:`telegram.ext.ConversationHandler`.
        pass_update_queue (:obj:`bool`, optional): If set to :obj:`True`, a keyword argument called
            ``update_queue`` will be passed to the callback function. It will be the ``Queue``
            DEPRECATED: Please switch to context based callbacks.
            instance used by the :class:`telegram.ext.Updater` and :class:`telegram.ext.Dispatcher`
            that contains new updates which can be used to insert updates. Default is :obj:`False`.
        pass_job_queue (:obj:`bool`, optional): If set to :obj:`True`, a keyword argument called
            ``job_queue`` will be passed to the callback function. It will be a
            :class:`telegram.ext.JobQueue` instance created by the :class:`telegram.ext.Updater`
            which can be used to schedule new jobs. Default is :obj:`False`.
            DEPRECATED: Please switch to context based callbacks.
        pass_user_data (:obj:`bool`, optional): If set to :obj:`True`, a keyword argument called
            ``user_data`` will be passed to the callback function. Default is :obj:`False`.
            DEPRECATED: Please switch to context based callbacks.
        pass_chat_data (:obj:`bool`, optional): If set to :obj:`True`, a keyword argument called
            ``chat_data`` will be passed to the callback function. Default is :obj:`False`.
            DEPRECATED: Please switch to context based callbacks.
        run_async (:obj:`bool`): Determines whether the callback will run asynchronously.
            Defaults to :obj:`False`.

    Attributes:
        callback (:obj:`callable`): The callback function for this handler.
        pass_update_queue (:obj:`bool`): Determines whether ``update_queue`` will be
            passed to the callback function.
        pass_job_queue (:obj:`bool`): Determines whether ``job_queue`` will be passed to
            the callback function.
        pass_user_data (:obj:`bool`): Determines whether ``user_data`` will be passed to
            the callback function.
        pass_chat_data (:obj:`bool`): Determines whether ``chat_data`` will be passed to
            the callback function.
        run_async (:obj:`bool`): Determines whether the callback will run asynchronously.

    """

<<<<<<< HEAD
    __slots__ = ()

    def check_update(self, update: Any) -> bool:
=======
    def check_update(self, update: object) -> bool:
>>>>>>> 25506f13
        """Determines whether an update should be passed to this handlers :attr:`callback`.

        Args:
            update (:class:`telegram.Update` | :obj:`object`): Incoming update.

        Returns:
            :obj:`bool`

        """
        return isinstance(update, Update) and bool(update.pre_checkout_query)<|MERGE_RESOLUTION|>--- conflicted
+++ resolved
@@ -82,13 +82,9 @@
 
     """
 
-<<<<<<< HEAD
     __slots__ = ()
 
-    def check_update(self, update: Any) -> bool:
-=======
     def check_update(self, update: object) -> bool:
->>>>>>> 25506f13
         """Determines whether an update should be passed to this handlers :attr:`callback`.
 
         Args:
