#!/usr/bin/env python
#
# A library that provides a Python interface to the Telegram Bot API
# Copyright (C) 2015-2021
# Leandro Toledo de Souza <devs@python-telegram-bot.org>
#
# This program is free software: you can redistribute it and/or modify
# it under the terms of the GNU Lesser Public License as published by
# the Free Software Foundation, either version 3 of the License, or
# (at your option) any later version.
#
# This program is distributed in the hope that it will be useful,
# but WITHOUT ANY WARRANTY; without even the implied warranty of
# MERCHANTABILITY or FITNESS FOR A PARTICULAR PURPOSE.  See the
# GNU Lesser Public License for more details.
#
# You should have received a copy of the GNU Lesser Public License
# along with this program.  If not, see [http://www.gnu.org/licenses/].
"""This module contains the DictPersistence class."""
from copy import deepcopy

from typing import Any, DefaultDict, Dict, Optional, Tuple
from collections import defaultdict

from telegram.utils.helpers import (
    decode_conversations_from_json,
    decode_user_chat_data_from_json,
    encode_conversations_to_json,
)
from telegram.ext import BasePersistence
from telegram.utils.types import ConversationDict

try:
    import ujson as json
except ImportError:
    import json  # type: ignore[no-redef]


class DictPersistence(BasePersistence):
    """Using python's dicts and json for making your bot persistent.

<<<<<<< HEAD
    Attributes:
        store_user_data (:obj:`bool`): Whether user_data should be saved by this
            persistence class.
        store_chat_data (:obj:`bool`): Whether chat_data should be saved by this
            persistence class.
        store_bot_data (:obj:`bool`): Whether bot_data should be saved by this
            persistence class.
        store_callback_data (:obj:`bool`): Whether callback_data be saved by this
            persistence class.
=======
    Note:
        This class does *not* implement a :meth:`flush` method, meaning that data managed by
        ``DictPersistence`` is in-memory only and will be lost when the bot shuts down. This is,
        because ``DictPersistence`` is mainly intended as starting point for custom persistence
        classes that need to JSON-serialize the stored data before writing them to file/database.

    Warning:
        :class:`DictPersistence` will try to replace :class:`telegram.Bot` instances by
        :attr:`REPLACED_BOT` and insert the bot set with
        :meth:`telegram.ext.BasePersistence.set_bot` upon loading of the data. This is to ensure
        that changes to the bot apply to the saved objects, too. If you change the bots token, this
        may lead to e.g. ``Chat not found`` errors. For the limitations on replacing bots see
        :meth:`telegram.ext.BasePersistence.replace_bot` and
        :meth:`telegram.ext.BasePersistence.insert_bot`.
>>>>>>> 07b6ee69

    Args:
        store_user_data (:obj:`bool`, optional): Whether user_data should be saved by this
            persistence class. Default is :obj:`True`.
        store_chat_data (:obj:`bool`, optional): Whether user_data should be saved by this
            persistence class. Default is :obj:`True`.
        store_bot_data (:obj:`bool`, optional): Whether bot_data should be saved by this
<<<<<<< HEAD
            persistence class. Default is ``True`` .
        store_callback_data (:obj:`bool`, optional): Whether callback_data should be saved by this
            persistence class. Default is ``True`` .
=======
            persistence class. Default is :obj:`True` .
>>>>>>> 07b6ee69
        user_data_json (:obj:`str`, optional): Json string that will be used to reconstruct
            user_data on creating this persistence. Default is ``""``.
        chat_data_json (:obj:`str`, optional): Json string that will be used to reconstruct
            chat_data on creating this persistence. Default is ``""``.
        bot_data_json (:obj:`str`, optional): Json string that will be used to reconstruct
            bot_data on creating this persistence. Default is ``""``.
        callback_data_json (:obj:`str`, optional): Json string that will be used to reconstruct
            callback_data on creating this persistence. Default is ``""``.
        conversations_json (:obj:`str`, optional): Json string that will be used to reconstruct
            conversation on creating this persistence. Default is ``""``.

    Attributes:
        store_user_data (:obj:`bool`): Whether user_data should be saved by this
            persistence class.
        store_chat_data (:obj:`bool`): Whether chat_data should be saved by this
            persistence class.
        store_bot_data (:obj:`bool`): Whether bot_data should be saved by this
            persistence class.
    """

<<<<<<< HEAD
    def __init__(self,
                 store_user_data=True,
                 store_chat_data=True,
                 store_bot_data=True,
                 user_data_json='',
                 chat_data_json='',
                 bot_data_json='',
                 conversations_json='',
                 store_callback_data=True,
                 callback_data_json=''):
        super(DictPersistence, self).__init__(store_user_data=store_user_data,
                                              store_chat_data=store_chat_data,
                                              store_bot_data=store_bot_data,
                                              store_callback_data=store_callback_data)
=======
    def __init__(
        self,
        store_user_data: bool = True,
        store_chat_data: bool = True,
        store_bot_data: bool = True,
        user_data_json: str = '',
        chat_data_json: str = '',
        bot_data_json: str = '',
        conversations_json: str = '',
    ):
        super().__init__(
            store_user_data=store_user_data,
            store_chat_data=store_chat_data,
            store_bot_data=store_bot_data,
        )
>>>>>>> 07b6ee69
        self._user_data = None
        self._chat_data = None
        self._bot_data = None
        self._callback_data = None
        self._conversations = None
        self._user_data_json = None
        self._chat_data_json = None
        self._bot_data_json = None
        self._callback_data_json = None
        self._conversations_json = None
        if user_data_json:
            try:
                self._user_data = decode_user_chat_data_from_json(user_data_json)
                self._user_data_json = user_data_json
            except (ValueError, AttributeError) as exc:
                raise TypeError("Unable to deserialize user_data_json. Not valid JSON") from exc
        if chat_data_json:
            try:
                self._chat_data = decode_user_chat_data_from_json(chat_data_json)
                self._chat_data_json = chat_data_json
            except (ValueError, AttributeError) as exc:
                raise TypeError("Unable to deserialize chat_data_json. Not valid JSON") from exc
        if bot_data_json:
            try:
                self._bot_data = json.loads(bot_data_json)
                self._bot_data_json = bot_data_json
            except (ValueError, AttributeError) as exc:
                raise TypeError("Unable to deserialize bot_data_json. Not valid JSON") from exc
            if not isinstance(self._bot_data, dict):
                raise TypeError("bot_data_json must be serialized dict")
        if callback_data_json:
            try:
                self._callback_data = json.loads(callback_data_json)
                self._callback_data_json = callback_data_json
            except (ValueError, AttributeError):
                raise TypeError("Unable to deserialize callback_data_json. Not valid JSON")
            if not isinstance(self._bot_data, dict):
                raise TypeError("callback_data_json must be serialized dict")

        if conversations_json:
            try:
                self._conversations = decode_conversations_from_json(conversations_json)
                self._conversations_json = conversations_json
            except (ValueError, AttributeError) as exc:
                raise TypeError(
                    "Unable to deserialize conversations_json. Not valid JSON"
                ) from exc

    @property
    def user_data(self) -> Optional[DefaultDict[int, Dict]]:
        """:obj:`dict`: The user_data as a dict."""
        return self._user_data

    @property
    def user_data_json(self) -> str:
        """:obj:`str`: The user_data serialized as a JSON-string."""
        if self._user_data_json:
            return self._user_data_json
        return json.dumps(self.user_data)

    @property
    def chat_data(self) -> Optional[DefaultDict[int, Dict]]:
        """:obj:`dict`: The chat_data as a dict."""
        return self._chat_data

    @property
    def chat_data_json(self) -> str:
        """:obj:`str`: The chat_data serialized as a JSON-string."""
        if self._chat_data_json:
            return self._chat_data_json
        return json.dumps(self.chat_data)

    @property
    def bot_data(self) -> Optional[Dict]:
        """:obj:`dict`: The bot_data as a dict."""
        return self._bot_data

    @property
    def bot_data_json(self) -> str:
        """:obj:`str`: The bot_data serialized as a JSON-string."""
        if self._bot_data_json:
            return self._bot_data_json
        return json.dumps(self.bot_data)

    @property
<<<<<<< HEAD
    def callback_data(self):
        """:obj:`dict`: The callback_data as a dict"""
        return self._callback_data

    @property
    def callback_data_json(self):
        """:obj:`str`: The callback_data serialized as a JSON-string."""
        if self._callback_data_json:
            return self._callback_data_json
        else:
            return json.dumps(self.callback_data)

    @property
    def conversations(self):
        """:obj:`dict`: The conversations as a dict"""
=======
    def conversations(self) -> Optional[Dict[str, Dict[Tuple, Any]]]:
        """:obj:`dict`: The conversations as a dict."""
>>>>>>> 07b6ee69
        return self._conversations

    @property
    def conversations_json(self) -> str:
        """:obj:`str`: The conversations serialized as a JSON-string."""
        if self._conversations_json:
            return self._conversations_json
        return encode_conversations_to_json(self.conversations)  # type: ignore[arg-type]

    def get_user_data(self) -> DefaultDict[int, Dict[Any, Any]]:
        """Returns the user_data created from the ``user_data_json`` or an empty
        :obj:`defaultdict`.

        Returns:
            :obj:`defaultdict`: The restored user data.
        """
        if self.user_data:
            pass
        else:
            self._user_data = defaultdict(dict)
        return deepcopy(self.user_data)  # type: ignore[arg-type]

    def get_chat_data(self) -> DefaultDict[int, Dict[Any, Any]]:
        """Returns the chat_data created from the ``chat_data_json`` or an empty
        :obj:`defaultdict`.

        Returns:
            :obj:`defaultdict`: The restored chat data.
        """
        if self.chat_data:
            pass
        else:
            self._chat_data = defaultdict(dict)
        return deepcopy(self.chat_data)  # type: ignore[arg-type]

    def get_bot_data(self) -> Dict[Any, Any]:
        """Returns the bot_data created from the ``bot_data_json`` or an empty :obj:`dict`.

        Returns:
<<<<<<< HEAD
            :obj:`dict`: The restored user data.
=======
            :obj:`dict`: The restored bot data.
>>>>>>> 07b6ee69
        """
        if self.bot_data:
            pass
        else:
            self._bot_data = {}
        return deepcopy(self.bot_data)  # type: ignore[arg-type]

<<<<<<< HEAD
    def get_callback_data(self):
        """Returns the callback_data created from the ``callback_data_json`` or an empty dict.

        Returns:
            :obj:`defaultdict`: The restored user data.
        """
        if self.callback_data:
            pass
        else:
            self._callback_data = {}
        return deepcopy(self.callback_data)

    def get_conversations(self, name):
=======
    def get_conversations(self, name: str) -> ConversationDict:
>>>>>>> 07b6ee69
        """Returns the conversations created from the ``conversations_json`` or an empty
        :obj:`dict`.

        Returns:
            :obj:`dict`: The restored conversations data.
        """
        if self.conversations:
            pass
        else:
            self._conversations = {}
        return self.conversations.get(name, {}).copy()  # type: ignore[union-attr]

    def update_conversation(
        self, name: str, key: Tuple[int, ...], new_state: Optional[object]
    ) -> None:
        """Will update the conversations for the given handler.

        Args:
            name (:obj:`str`): The handler's name.
            key (:obj:`tuple`): The key the state is changed for.
            new_state (:obj:`tuple` | :obj:`any`): The new state for the given key.
        """
        if not self._conversations:
            self._conversations = {}
        if self._conversations.setdefault(name, {}).get(key) == new_state:
            return
        self._conversations[name][key] = new_state
        self._conversations_json = None

    def update_user_data(self, user_id: int, data: Dict) -> None:
        """Will update the user_data (if changed).

        Args:
            user_id (:obj:`int`): The user the data might have been changed for.
            data (:obj:`dict`): The :attr:`telegram.ext.dispatcher.user_data` [user_id].
        """
        if self._user_data is None:
            self._user_data = defaultdict(dict)
        if self._user_data.get(user_id) == data:
            return
        self._user_data[user_id] = data
        self._user_data_json = None

    def update_chat_data(self, chat_id: int, data: Dict) -> None:
        """Will update the chat_data (if changed).

        Args:
            chat_id (:obj:`int`): The chat the data might have been changed for.
            data (:obj:`dict`): The :attr:`telegram.ext.dispatcher.chat_data` [chat_id].
        """
        if self._chat_data is None:
            self._chat_data = defaultdict(dict)
        if self._chat_data.get(chat_id) == data:
            return
        self._chat_data[chat_id] = data
        self._chat_data_json = None

    def update_bot_data(self, data: Dict) -> None:
        """Will update the bot_data (if changed).

        Args:
            data (:obj:`dict`): The :attr:`telegram.ext.dispatcher.bot_data`.
        """
        if self._bot_data == data:
            return
        self._bot_data = data.copy()
        self._bot_data_json = None

    def update_callback_data(self, data):
        """Will update the callback_data (if changed).

        Args:
            data (:obj:`dict`): The :attr:`telegram.ext.dispatcher.callback_data`.
        """
        if self._callback_data == data:
            return
        self._callback_data = data.copy()
        self._callback_data_json = None<|MERGE_RESOLUTION|>--- conflicted
+++ resolved
@@ -39,17 +39,6 @@
 class DictPersistence(BasePersistence):
     """Using python's dicts and json for making your bot persistent.
 
-<<<<<<< HEAD
-    Attributes:
-        store_user_data (:obj:`bool`): Whether user_data should be saved by this
-            persistence class.
-        store_chat_data (:obj:`bool`): Whether chat_data should be saved by this
-            persistence class.
-        store_bot_data (:obj:`bool`): Whether bot_data should be saved by this
-            persistence class.
-        store_callback_data (:obj:`bool`): Whether callback_data be saved by this
-            persistence class.
-=======
     Note:
         This class does *not* implement a :meth:`flush` method, meaning that data managed by
         ``DictPersistence`` is in-memory only and will be lost when the bot shuts down. This is,
@@ -64,7 +53,8 @@
         may lead to e.g. ``Chat not found`` errors. For the limitations on replacing bots see
         :meth:`telegram.ext.BasePersistence.replace_bot` and
         :meth:`telegram.ext.BasePersistence.insert_bot`.
->>>>>>> 07b6ee69
+        store_callback_data (:obj:`bool`): Whether callback_data be saved by this
+            persistence class.
 
     Args:
         store_user_data (:obj:`bool`, optional): Whether user_data should be saved by this
@@ -72,13 +62,9 @@
         store_chat_data (:obj:`bool`, optional): Whether user_data should be saved by this
             persistence class. Default is :obj:`True`.
         store_bot_data (:obj:`bool`, optional): Whether bot_data should be saved by this
-<<<<<<< HEAD
-            persistence class. Default is ``True`` .
+            persistence class. Default is :obj:`True` .
         store_callback_data (:obj:`bool`, optional): Whether callback_data should be saved by this
             persistence class. Default is ``True`` .
-=======
-            persistence class. Default is :obj:`True` .
->>>>>>> 07b6ee69
         user_data_json (:obj:`str`, optional): Json string that will be used to reconstruct
             user_data on creating this persistence. Default is ``""``.
         chat_data_json (:obj:`str`, optional): Json string that will be used to reconstruct
@@ -99,22 +85,6 @@
             persistence class.
     """
 
-<<<<<<< HEAD
-    def __init__(self,
-                 store_user_data=True,
-                 store_chat_data=True,
-                 store_bot_data=True,
-                 user_data_json='',
-                 chat_data_json='',
-                 bot_data_json='',
-                 conversations_json='',
-                 store_callback_data=True,
-                 callback_data_json=''):
-        super(DictPersistence, self).__init__(store_user_data=store_user_data,
-                                              store_chat_data=store_chat_data,
-                                              store_bot_data=store_bot_data,
-                                              store_callback_data=store_callback_data)
-=======
     def __init__(
         self,
         store_user_data: bool = True,
@@ -124,13 +94,15 @@
         chat_data_json: str = '',
         bot_data_json: str = '',
         conversations_json: str = '',
+        store_callback_data: bool = True,
+        callback_data_json: str = '',
     ):
         super().__init__(
             store_user_data=store_user_data,
             store_chat_data=store_chat_data,
             store_bot_data=store_bot_data,
+            store_callback_data=store_callback_data,
         )
->>>>>>> 07b6ee69
         self._user_data = None
         self._chat_data = None
         self._bot_data = None
@@ -216,7 +188,6 @@
         return json.dumps(self.bot_data)
 
     @property
-<<<<<<< HEAD
     def callback_data(self):
         """:obj:`dict`: The callback_data as a dict"""
         return self._callback_data
@@ -230,12 +201,8 @@
             return json.dumps(self.callback_data)
 
     @property
-    def conversations(self):
-        """:obj:`dict`: The conversations as a dict"""
-=======
     def conversations(self) -> Optional[Dict[str, Dict[Tuple, Any]]]:
         """:obj:`dict`: The conversations as a dict."""
->>>>>>> 07b6ee69
         return self._conversations
 
     @property
@@ -275,11 +242,7 @@
         """Returns the bot_data created from the ``bot_data_json`` or an empty :obj:`dict`.
 
         Returns:
-<<<<<<< HEAD
-            :obj:`dict`: The restored user data.
-=======
             :obj:`dict`: The restored bot data.
->>>>>>> 07b6ee69
         """
         if self.bot_data:
             pass
@@ -287,7 +250,6 @@
             self._bot_data = {}
         return deepcopy(self.bot_data)  # type: ignore[arg-type]
 
-<<<<<<< HEAD
     def get_callback_data(self):
         """Returns the callback_data created from the ``callback_data_json`` or an empty dict.
 
@@ -300,10 +262,7 @@
             self._callback_data = {}
         return deepcopy(self.callback_data)
 
-    def get_conversations(self, name):
-=======
     def get_conversations(self, name: str) -> ConversationDict:
->>>>>>> 07b6ee69
         """Returns the conversations created from the ``conversations_json`` or an empty
         :obj:`dict`.
 
