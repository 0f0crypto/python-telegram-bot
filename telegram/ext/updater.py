#!/usr/bin/env python
#
# A library that provides a Python interface to the Telegram Bot API
# Copyright (C) 2015-2021
# Leandro Toledo de Souza <devs@python-telegram-bot.org>
#
# This program is free software: you can redistribute it and/or modify
# it under the terms of the GNU Lesser Public License as published by
# the Free Software Foundation, either version 3 of the License, or
# (at your option) any later version.
#
# This program is distributed in the hope that it will be useful,
# but WITHOUT ANY WARRANTY; without even the implied warranty of
# MERCHANTABILITY or FITNESS FOR A PARTICULAR PURPOSE.  See the
# GNU Lesser Public License for more details.
#
# You should have received a copy of the GNU Lesser Public License
# along with this program.  If not, see [http://www.gnu.org/licenses/].
"""This module contains the class Updater, which tries to make creating Telegram bots intuitive."""

import logging
import ssl
import warnings
from queue import Queue
from signal import SIGABRT, SIGINT, SIGTERM, signal
from threading import Event, Lock, Thread, current_thread
from time import sleep
from typing import TYPE_CHECKING, Any, Callable, Dict, List, Optional, Tuple, Union, no_type_check

<<<<<<< HEAD
from telegram import Bot, TelegramError, Update
=======
from telegram import Bot, TelegramError
from telegram.error import InvalidToken, RetryAfter, TimedOut, Unauthorized
>>>>>>> 07b6ee69
from telegram.ext import Dispatcher, JobQueue
from telegram.utils.deprecate import TelegramDeprecationWarning
from telegram.utils.helpers import get_signal_name
from telegram.utils.request import Request
from telegram.utils.webhookhandler import WebhookAppClass, WebhookServer

if TYPE_CHECKING:
    from telegram.ext import BasePersistence, Defaults


class Updater:
    """
    This class, which employs the :class:`telegram.ext.Dispatcher`, provides a frontend to
    :class:`telegram.Bot` to the programmer, so they can focus on coding the bot. Its purpose is to
    receive the updates from Telegram and to deliver them to said dispatcher. It also runs in a
    separate thread, so the user can interact with the bot, for example on the command line. The
    dispatcher supports handlers for different kinds of data: Updates from Telegram, basic text
    commands and even arbitrary types. The updater can be started as a polling service or, for
    production, use a webhook to receive updates. This is achieved using the WebhookServer and
    WebhookHandler classes.

    Note:
        * You must supply either a :attr:`bot` or a :attr:`token` argument.
        * If you supply a :attr:`bot`, you will need to pass :attr:`defaults` to *both* the bot and
          the :class:`telegram.ext.Updater`.

    Args:
        token (:obj:`str`, optional): The bot's token given by the @BotFather.
        base_url (:obj:`str`, optional): Base_url for the bot.
        base_file_url (:obj:`str`, optional): Base_file_url for the bot.
        workers (:obj:`int`, optional): Amount of threads in the thread pool for functions
            decorated with ``@run_async`` (ignored if `dispatcher` argument is used).
        bot (:class:`telegram.Bot`, optional): A pre-initialized bot instance (ignored if
            `dispatcher` argument is used). If a pre-initialized bot is used, it is the user's
            responsibility to create it using a `Request` instance with a large enough connection
            pool.
        dispatcher (:class:`telegram.ext.Dispatcher`, optional): A pre-initialized dispatcher
            instance. If a pre-initialized dispatcher is used, it is the user's responsibility to
            create it with proper arguments.
        private_key (:obj:`bytes`, optional): Private key for decryption of telegram passport data.
        private_key_password (:obj:`bytes`, optional): Password for above private key.
        user_sig_handler (:obj:`function`, optional): Takes ``signum, frame`` as positional
            arguments. This will be called when a signal is received, defaults are (SIGINT,
            SIGTERM, SIGABRT) settable with :attr:`idle`.
        request_kwargs (:obj:`dict`, optional): Keyword args to control the creation of a
            `telegram.utils.request.Request` object (ignored if `bot` or `dispatcher` argument is
            used). The request_kwargs are very useful for the advanced users who would like to
            control the default timeouts and/or control the proxy used for http communication.
        use_context (:obj:`bool`, optional): If set to :obj:`True` uses the context based callback
            API (ignored if `dispatcher` argument is used). Defaults to :obj:`True`.
            **New users**: set this to :obj:`True`.
        persistence (:class:`telegram.ext.BasePersistence`, optional): The persistence class to
            store data that should be persistent over restarts (ignored if `dispatcher` argument is
            used).
        defaults (:class:`telegram.ext.Defaults`, optional): An object containing default values to
            be used if not set explicitly in the bot methods.
        arbitrary_callback_data (:obj:`bool`, optional): Whether to allow arbitrary objects as
            callback data for :class:`telegram.InlineKeyboardButton`. For more info, please see
            our wiki. Defaults to :obj:`False`.
        validate_callback_data (:obj:`bool`, optional): Whether the callback data of
            :class:`telegram.CallbackQuery` updates received by the bot should be validated. Only
            relevant, if :attr:`arbitrary_callback_data` as :obj:`True`. For more info, please see
            our wiki. Defaults to :obj:`True`.

<<<<<<< HEAD
    Note:
        * You must supply either a :attr:`bot` or a :attr:`token` argument.
        * If you supply a :attr:`bot`, you will need to pass :attr:`defaults` to *both* the bot and
          the :class:`telegram.ext.Updater`.
        * If you supply a :attr:`bot`, you will need to pass :attr:`arbitrary_callback_data` and
          :attr:`validate_callback_data` to the bot instead of the :class:`telegram.ext.Updater`.

=======
>>>>>>> 07b6ee69
    Raises:
        ValueError: If both :attr:`token` and :attr:`bot` are passed or none of them.


    Attributes:
        bot (:class:`telegram.Bot`): The bot used with this Updater.
        user_sig_handler (:obj:`function`): Optional. Function to be called when a signal is
            received.
        update_queue (:obj:`Queue`): Queue for the updates.
        job_queue (:class:`telegram.ext.JobQueue`): Jobqueue for the updater.
        dispatcher (:class:`telegram.ext.Dispatcher`): Dispatcher that handles the updates and
            dispatches them to the handlers.
        running (:obj:`bool`): Indicates if the updater is running.
        persistence (:class:`telegram.ext.BasePersistence`): Optional. The persistence class to
            store data that should be persistent over restarts.
        use_context (:obj:`bool`): Optional. :obj:`True` if using context based callbacks.

    """

    _request = None

<<<<<<< HEAD
    def __init__(self,
                 token=None,
                 base_url=None,
                 workers=4,
                 bot=None,
                 private_key=None,
                 private_key_password=None,
                 user_sig_handler=None,
                 request_kwargs=None,
                 persistence=None,
                 defaults=None,
                 use_context=False,
                 dispatcher=None,
                 base_file_url=None,
                 arbitrary_callback_data=False,
                 validate_callback_data=True):
=======
    def __init__(
        self,
        token: str = None,
        base_url: str = None,
        workers: int = 4,
        bot: Bot = None,
        private_key: bytes = None,
        private_key_password: bytes = None,
        user_sig_handler: Callable = None,
        request_kwargs: Dict[str, Any] = None,
        persistence: 'BasePersistence' = None,
        defaults: 'Defaults' = None,
        use_context: bool = True,
        dispatcher: Dispatcher = None,
        base_file_url: str = None,
    ):

        if defaults and bot:
            warnings.warn(
                'Passing defaults to an Updater has no effect when a Bot is passed '
                'as well. Pass them to the Bot instead.',
                TelegramDeprecationWarning,
                stacklevel=2,
            )
>>>>>>> 07b6ee69

        if dispatcher is None:
            if (token is None) and (bot is None):
                raise ValueError('`token` or `bot` must be passed')
            if (token is not None) and (bot is not None):
                raise ValueError('`token` and `bot` are mutually exclusive')
            if (private_key is not None) and (bot is not None):
                raise ValueError('`bot` and `private_key` are mutually exclusive')
        else:
            if bot is not None:
                raise ValueError('`dispatcher` and `bot` are mutually exclusive')
            if persistence is not None:
                raise ValueError('`dispatcher` and `persistence` are mutually exclusive')
            if workers is not None:
                raise ValueError('`dispatcher` and `workers` are mutually exclusive')
            if use_context != dispatcher.use_context:
                raise ValueError('`dispatcher` and `use_context` are mutually exclusive')

        self.logger = logging.getLogger(__name__)

        if dispatcher is None:
            con_pool_size = workers + 4

            if bot is not None:
                self.bot = bot
                if bot.request.con_pool_size < con_pool_size:
                    self.logger.warning(
                        'Connection pool of Request object is smaller than optimal value (%s)',
                        con_pool_size,
                    )
            else:
                # we need a connection pool the size of:
                # * for each of the workers
                # * 1 for Dispatcher
                # * 1 for polling Updater (even if webhook is used, we can spare a connection)
                # * 1 for JobQueue
                # * 1 for main thread
                if request_kwargs is None:
                    request_kwargs = {}
                if 'con_pool_size' not in request_kwargs:
                    request_kwargs['con_pool_size'] = con_pool_size
                self._request = Request(**request_kwargs)
<<<<<<< HEAD
                self.bot = Bot(token,
                               base_url,
                               base_file_url=base_file_url,
                               request=self._request,
                               private_key=private_key,
                               private_key_password=private_key_password,
                               defaults=defaults,
                               arbitrary_callback_data=arbitrary_callback_data,
                               validate_callback_data=validate_callback_data)
            self.update_queue = Queue()
=======
                self.bot = Bot(
                    token,  # type: ignore[arg-type]
                    base_url,
                    base_file_url=base_file_url,
                    request=self._request,
                    private_key=private_key,
                    private_key_password=private_key_password,
                    defaults=defaults,
                )
            self.update_queue: Queue = Queue()
>>>>>>> 07b6ee69
            self.job_queue = JobQueue()
            self.__exception_event = Event()
            self.persistence = persistence
            self.dispatcher = Dispatcher(
                self.bot,
                self.update_queue,
                job_queue=self.job_queue,
                workers=workers,
                exception_event=self.__exception_event,
                persistence=persistence,
                use_context=use_context,
            )
            self.job_queue.set_dispatcher(self.dispatcher)
        else:
            con_pool_size = dispatcher.workers + 4

            self.bot = dispatcher.bot
            if self.bot.request.con_pool_size < con_pool_size:
                self.logger.warning(
                    'Connection pool of Request object is smaller than optimal value (%s)',
                    con_pool_size,
                )
            self.update_queue = dispatcher.update_queue
            self.__exception_event = dispatcher.exception_event
            self.persistence = dispatcher.persistence
            self.job_queue = dispatcher.job_queue
            self.dispatcher = dispatcher

        self.user_sig_handler = user_sig_handler
        self.last_update_id = 0
        self.running = False
        self.is_idle = False
        self.httpd = None
        self.__lock = Lock()
        self.__threads: List[Thread] = []

    def _init_thread(self, target: Callable, name: str, *args: Any, **kwargs: Any) -> None:
        thr = Thread(
            target=self._thread_wrapper,
            name=f"Bot:{self.bot.id}:{name}",
            args=(target,) + args,
            kwargs=kwargs,
        )
        thr.start()
        self.__threads.append(thr)

    def _thread_wrapper(self, target: Callable, *args: Any, **kwargs: Any) -> None:
        thr_name = current_thread().name
        self.logger.debug('%s - started', thr_name)
        try:
            target(*args, **kwargs)
        except Exception:
            self.__exception_event.set()
            self.logger.exception('unhandled exception in %s', thr_name)
            raise
        self.logger.debug('%s - ended', thr_name)

    def start_polling(
        self,
        poll_interval: float = 0.0,
        timeout: float = 10,
        clean: bool = False,
        bootstrap_retries: int = -1,
        read_latency: float = 2.0,
        allowed_updates: List[str] = None,
    ) -> Optional[Queue]:
        """Starts polling updates from Telegram.

        Args:
            poll_interval (:obj:`float`, optional): Time to wait between polling updates from
                Telegram in seconds. Default is 0.0.
            timeout (:obj:`float`, optional): Passed to :attr:`telegram.Bot.get_updates`.
            clean (:obj:`bool`, optional): Whether to clean any pending updates on Telegram servers
                before actually starting to poll. Default is :obj:`False`.
            bootstrap_retries (:obj:`int`, optional): Whether the bootstrapping phase of the
                `Updater` will retry on failures on the Telegram server.

                * < 0 - retry indefinitely (default)
                *   0 - no retries
                * > 0 - retry up to X times

            allowed_updates (List[:obj:`str`], optional): Passed to
                :attr:`telegram.Bot.get_updates`.
            read_latency (:obj:`float` | :obj:`int`, optional): Grace time in seconds for receiving
                the reply from server. Will be added to the `timeout` value and used as the read
                timeout from server (Default: 2).

        Returns:
            :obj:`Queue`: The update queue that can be filled from the main thread.

        """
        with self.__lock:
            if not self.running:
                self.running = True

                # Create & start threads
                self.job_queue.start()
                dispatcher_ready = Event()
                polling_ready = Event()
                self._init_thread(self.dispatcher.start, "dispatcher", ready=dispatcher_ready)
                self._init_thread(
                    self._start_polling,
                    "updater",
                    poll_interval,
                    timeout,
                    read_latency,
                    bootstrap_retries,
                    clean,
                    allowed_updates,
                    ready=polling_ready,
                )

                self.logger.debug('Waiting for Dispatcher and polling to start')
                dispatcher_ready.wait()
                polling_ready.wait()

                # Return the update queue so the main thread can insert updates
                return self.update_queue
            return None

    def start_webhook(
        self,
        listen: str = '127.0.0.1',
        port: int = 80,
        url_path: str = '',
        cert: str = None,
        key: str = None,
        clean: bool = False,
        bootstrap_retries: int = 0,
        webhook_url: str = None,
        allowed_updates: List[str] = None,
        force_event_loop: bool = False,
    ) -> Optional[Queue]:
        """
        Starts a small http server to listen for updates via webhook. If cert
        and key are not provided, the webhook will be started directly on
        http://listen:port/url_path, so SSL can be handled by another
        application. Else, the webhook will be started on
        https://listen:port/url_path

        Note:
            Due to an incompatibility of the Tornado library PTB uses for the webhook with Python
            3.8+ on Windows machines, PTB will attempt to set the event loop to
            :attr:`asyncio.SelectorEventLoop` and raise an exception, if an incompatible event loop
            has already been specified. See this `thread`_ for more details. To suppress the
            exception, set :attr:`force_event_loop` to :obj:`True`.

            .. _thread: https://github.com/tornadoweb/tornado/issues/2608

        Args:
            listen (:obj:`str`, optional): IP-Address to listen on. Default ``127.0.0.1``.
            port (:obj:`int`, optional): Port the bot should be listening on. Default ``80``.
            url_path (:obj:`str`, optional): Path inside url.
            cert (:obj:`str`, optional): Path to the SSL certificate file.
            key (:obj:`str`, optional): Path to the SSL key file.
            clean (:obj:`bool`, optional): Whether to clean any pending updates on Telegram servers
                before actually starting the webhook. Default is :obj:`False`.
            bootstrap_retries (:obj:`int`, optional): Whether the bootstrapping phase of the
                `Updater` will retry on failures on the Telegram server.

                * < 0 - retry indefinitely (default)
                *   0 - no retries
                * > 0 - retry up to X times

            webhook_url (:obj:`str`, optional): Explicitly specify the webhook url. Useful behind
                NAT, reverse proxy, etc. Default is derived from `listen`, `port` & `url_path`.
            allowed_updates (List[:obj:`str`], optional): Passed to
                :attr:`telegram.Bot.set_webhook`.
            force_event_loop (:obj:`bool`, optional): Force using the current event loop. See above
                note for details. Defaults to :obj:`False`

        Returns:
            :obj:`Queue`: The update queue that can be filled from the main thread.

        """
        with self.__lock:
            if not self.running:
                self.running = True

                # Create & start threads
                webhook_ready = Event()
                dispatcher_ready = Event()
                self.job_queue.start()
                self._init_thread(self.dispatcher.start, "dispatcher", dispatcher_ready)
                self._init_thread(
                    self._start_webhook,
                    "updater",
                    listen,
                    port,
                    url_path,
                    cert,
                    key,
                    bootstrap_retries,
                    clean,
                    webhook_url,
                    allowed_updates,
                    ready=webhook_ready,
                    force_event_loop=force_event_loop,
                )

                self.logger.debug('Waiting for Dispatcher and Webhook to start')
                webhook_ready.wait()
                dispatcher_ready.wait()

                # Return the update queue so the main thread can insert updates
                return self.update_queue
            return None

    @no_type_check
    def _start_polling(
        self,
        poll_interval,
        timeout,
        read_latency,
        bootstrap_retries,
        clean,
        allowed_updates,
        ready=None,
    ):  # pragma: no cover
        # Thread target of thread 'updater'. Runs in background, pulls
        # updates from Telegram and inserts them in the update queue of the
        # Dispatcher.

        self.logger.debug('Updater thread started (polling)')

        self._bootstrap(bootstrap_retries, clean=clean, webhook_url='', allowed_updates=None)

        self.logger.debug('Bootstrap done')

        def polling_action_cb():
            updates = self.bot.get_updates(
                self.last_update_id,
                timeout=timeout,
                read_latency=read_latency,
                allowed_updates=allowed_updates,
            )

            if updates:
                if not self.running:
                    self.logger.debug('Updates ignored and will be pulled again on restart')
                else:
                    for update in updates:
                        if isinstance(update, Update):
                            self.update_queue.put(update)
                    self.last_update_id = updates[-1].update_id + 1

            return True

        def polling_onerr_cb(exc):
            # Put the error into the update queue and let the Dispatcher
            # broadcast it
            self.update_queue.put(exc)

        if ready is not None:
            ready.set()

        self._network_loop_retry(
            polling_action_cb, polling_onerr_cb, 'getting Updates', poll_interval
        )

    @no_type_check
    def _network_loop_retry(self, action_cb, onerr_cb, description, interval):
        """Perform a loop calling `action_cb`, retrying after network errors.

        Stop condition for loop: `self.running` evaluates :obj:`False` or return value of
        `action_cb` evaluates :obj:`False`.

        Args:
            action_cb (:obj:`callable`): Network oriented callback function to call.
            onerr_cb (:obj:`callable`): Callback to call when TelegramError is caught. Receives the
                exception object as a parameter.
            description (:obj:`str`): Description text to use for logs and exception raised.
            interval (:obj:`float` | :obj:`int`): Interval to sleep between each call to
                `action_cb`.

        """
        self.logger.debug('Start network loop retry %s', description)
        cur_interval = interval
        while self.running:
            try:
                if not action_cb():
                    break
            except RetryAfter as exc:
                self.logger.info('%s', exc)
                cur_interval = 0.5 + exc.retry_after
            except TimedOut as toe:
                self.logger.debug('Timed out %s: %s', description, toe)
                # If failure is due to timeout, we should retry asap.
                cur_interval = 0
            except InvalidToken as pex:
                self.logger.error('Invalid token; aborting')
                raise pex
            except TelegramError as telegram_exc:
                self.logger.error('Error while %s: %s', description, telegram_exc)
                onerr_cb(telegram_exc)
                cur_interval = self._increase_poll_interval(cur_interval)
            else:
                cur_interval = interval

            if cur_interval:
                sleep(cur_interval)

    @staticmethod
    def _increase_poll_interval(current_interval: float) -> float:
        # increase waiting times on subsequent errors up to 30secs
        if current_interval == 0:
            current_interval = 1
        elif current_interval < 30:
            current_interval += current_interval / 2
        elif current_interval > 30:
            current_interval = 30
        return current_interval

    @no_type_check
    def _start_webhook(
        self,
        listen,
        port,
        url_path,
        cert,
        key,
        bootstrap_retries,
        clean,
        webhook_url,
        allowed_updates,
        ready=None,
        force_event_loop=False,
    ):
        self.logger.debug('Updater thread started (webhook)')
        use_ssl = cert is not None and key is not None
        if not url_path.startswith('/'):
            url_path = f'/{url_path}'

        # Create Tornado app instance
        app = WebhookAppClass(url_path, self.bot, self.update_queue)

        # Form SSL Context
        # An SSLError is raised if the private key does not match with the certificate
        if use_ssl:
            try:
                ssl_ctx = ssl.create_default_context(ssl.Purpose.CLIENT_AUTH)
                ssl_ctx.load_cert_chain(cert, key)
            except ssl.SSLError as exc:
                raise TelegramError('Invalid SSL Certificate') from exc
        else:
            ssl_ctx = None

        # Create and start server
        self.httpd = WebhookServer(listen, port, app, ssl_ctx)

        if use_ssl:
            # DO NOT CHANGE: Only set webhook if SSL is handled by library
            if not webhook_url:
                webhook_url = self._gen_webhook_url(listen, port, url_path)

            self._bootstrap(
                max_retries=bootstrap_retries,
                clean=clean,
                webhook_url=webhook_url,
                cert=open(cert, 'rb'),
                allowed_updates=allowed_updates,
            )
        elif clean:
            self.logger.warning(
                "cleaning updates is not supported if "
                "SSL-termination happens elsewhere; skipping"
            )

        self.httpd.serve_forever(force_event_loop=force_event_loop, ready=ready)

    @staticmethod
    def _gen_webhook_url(listen: str, port: int, url_path: str) -> str:
        return f'https://{listen}:{port}{url_path}'

    @no_type_check
    def _bootstrap(
        self, max_retries, clean, webhook_url, allowed_updates, cert=None, bootstrap_interval=5
    ):
        retries = [0]

        def bootstrap_del_webhook():
            self.bot.delete_webhook()
            return False

        def bootstrap_clean_updates():
            self.logger.debug('Cleaning updates from Telegram server')
            updates = self.bot.get_updates()
            while updates:
                updates = self.bot.get_updates(updates[-1].update_id + 1)
            return False

        def bootstrap_set_webhook():
            self.bot.set_webhook(
                url=webhook_url, certificate=cert, allowed_updates=allowed_updates
            )
            return False

        def bootstrap_onerr_cb(exc):
            if not isinstance(exc, Unauthorized) and (max_retries < 0 or retries[0] < max_retries):
                retries[0] += 1
                self.logger.warning(
                    'Failed bootstrap phase; try=%s max_retries=%s', retries[0], max_retries
                )
            else:
                self.logger.error('Failed bootstrap phase after %s retries (%s)', retries[0], exc)
                raise exc

        # Cleaning pending messages is done by polling for them - so we need to delete webhook if
        # one is configured.
        # We also take this chance to delete pre-configured webhook if this is a polling Updater.
        # NOTE: We don't know ahead if a webhook is configured, so we just delete.
        if clean or not webhook_url:
            self._network_loop_retry(
                bootstrap_del_webhook,
                bootstrap_onerr_cb,
                'bootstrap del webhook',
                bootstrap_interval,
            )
            retries[0] = 0

        # Clean pending messages, if requested.
        if clean:
            self._network_loop_retry(
                bootstrap_clean_updates,
                bootstrap_onerr_cb,
                'bootstrap clean updates',
                bootstrap_interval,
            )
            retries[0] = 0
            sleep(1)

        # Restore/set webhook settings, if needed. Again, we don't know ahead if a webhook is set,
        # so we set it anyhow.
        if webhook_url:
            self._network_loop_retry(
                bootstrap_set_webhook,
                bootstrap_onerr_cb,
                'bootstrap set webhook',
                bootstrap_interval,
            )

    def stop(self) -> None:
        """Stops the polling/webhook thread, the dispatcher and the job queue."""

        self.job_queue.stop()
        with self.__lock:
            if self.running or self.dispatcher.has_running_threads:
                self.logger.debug('Stopping Updater and Dispatcher...')

                self.running = False

                self._stop_httpd()
                self._stop_dispatcher()
                self._join_threads()

                # Stop the Request instance only if it was created by the Updater
                if self._request:
                    self._request.stop()

    @no_type_check
    def _stop_httpd(self) -> None:
        if self.httpd:
            self.logger.debug(
                'Waiting for current webhook connection to be '
                'closed... Send a Telegram message to the bot to exit '
                'immediately.'
            )
            self.httpd.shutdown()
            self.httpd = None

    @no_type_check
    def _stop_dispatcher(self) -> None:
        self.logger.debug('Requesting Dispatcher to stop...')
        self.dispatcher.stop()

    @no_type_check
    def _join_threads(self) -> None:
        for thr in self.__threads:
            self.logger.debug('Waiting for %s thread to end', thr.name)
            thr.join()
            self.logger.debug('%s thread has ended', thr.name)
        self.__threads = []

    @no_type_check
    def signal_handler(self, signum, frame) -> None:
        self.is_idle = False
        if self.running:
            self.logger.info(
                'Received signal %s (%s), stopping...', signum, get_signal_name(signum)
            )
            if self.persistence:
                # Update user_data, chat_data and bot_data before flushing
                self.dispatcher.update_persistence()
                self.persistence.flush()
            self.stop()
            if self.user_sig_handler:
                self.user_sig_handler(signum, frame)
        else:
            self.logger.warning('Exiting immediately!')
            # pylint: disable=C0415,W0212
            import os

            os._exit(1)

    def idle(self, stop_signals: Union[List, Tuple] = (SIGINT, SIGTERM, SIGABRT)) -> None:
        """Blocks until one of the signals are received and stops the updater.

        Args:
            stop_signals (:obj:`list` | :obj:`tuple`): List containing signals from the signal
                module that should be subscribed to. Updater.stop() will be called on receiving one
                of those signals. Defaults to (``SIGINT``, ``SIGTERM``, ``SIGABRT``).

        """
        for sig in stop_signals:
            signal(sig, self.signal_handler)

        self.is_idle = True

        while self.is_idle:
            sleep(1)<|MERGE_RESOLUTION|>--- conflicted
+++ resolved
@@ -27,12 +27,8 @@
 from time import sleep
 from typing import TYPE_CHECKING, Any, Callable, Dict, List, Optional, Tuple, Union, no_type_check
 
-<<<<<<< HEAD
-from telegram import Bot, TelegramError, Update
-=======
 from telegram import Bot, TelegramError
 from telegram.error import InvalidToken, RetryAfter, TimedOut, Unauthorized
->>>>>>> 07b6ee69
 from telegram.ext import Dispatcher, JobQueue
 from telegram.utils.deprecate import TelegramDeprecationWarning
 from telegram.utils.helpers import get_signal_name
@@ -56,8 +52,9 @@
 
     Note:
         * You must supply either a :attr:`bot` or a :attr:`token` argument.
-        * If you supply a :attr:`bot`, you will need to pass :attr:`defaults` to *both* the bot and
-          the :class:`telegram.ext.Updater`.
+        * If you supply a :attr:`bot`, you will need to pass :attr:`arbitrary_callback_data`,
+          :attr:`validate_callback_data` and :attr:`defaults` to the bot instead of the
+          :class:`telegram.ext.Updater`.
 
     Args:
         token (:obj:`str`, optional): The bot's token given by the @BotFather.
@@ -97,16 +94,6 @@
             relevant, if :attr:`arbitrary_callback_data` as :obj:`True`. For more info, please see
             our wiki. Defaults to :obj:`True`.
 
-<<<<<<< HEAD
-    Note:
-        * You must supply either a :attr:`bot` or a :attr:`token` argument.
-        * If you supply a :attr:`bot`, you will need to pass :attr:`defaults` to *both* the bot and
-          the :class:`telegram.ext.Updater`.
-        * If you supply a :attr:`bot`, you will need to pass :attr:`arbitrary_callback_data` and
-          :attr:`validate_callback_data` to the bot instead of the :class:`telegram.ext.Updater`.
-
-=======
->>>>>>> 07b6ee69
     Raises:
         ValueError: If both :attr:`token` and :attr:`bot` are passed or none of them.
 
@@ -128,24 +115,6 @@
 
     _request = None
 
-<<<<<<< HEAD
-    def __init__(self,
-                 token=None,
-                 base_url=None,
-                 workers=4,
-                 bot=None,
-                 private_key=None,
-                 private_key_password=None,
-                 user_sig_handler=None,
-                 request_kwargs=None,
-                 persistence=None,
-                 defaults=None,
-                 use_context=False,
-                 dispatcher=None,
-                 base_file_url=None,
-                 arbitrary_callback_data=False,
-                 validate_callback_data=True):
-=======
     def __init__(
         self,
         token: str = None,
@@ -161,6 +130,8 @@
         use_context: bool = True,
         dispatcher: Dispatcher = None,
         base_file_url: str = None,
+        arbitrary_callback_data: bool = DEFAULT_FALSE,
+        validate_callback_data: bool = DEFAULT_TRUE,
     ):
 
         if defaults and bot:
@@ -170,7 +141,16 @@
                 TelegramDeprecationWarning,
                 stacklevel=2,
             )
->>>>>>> 07b6ee69
+        if (
+            arbitrary_callback_data is not DEFAULT_FALSE
+            or validate_callback_data is not DEFAULT_TRUE
+        ) and bot:
+            warnings.warn(
+                'Passing arbitrary_callback_data/validate_callback_data to an Updater has no '
+                'effect when a Bot is passed as well. Pass them to the Bot instead.',
+                warnings.WarningMessage,
+                stacklevel=2,
+            )
 
         if dispatcher is None:
             if (token is None) and (bot is None):
@@ -213,18 +193,6 @@
                 if 'con_pool_size' not in request_kwargs:
                     request_kwargs['con_pool_size'] = con_pool_size
                 self._request = Request(**request_kwargs)
-<<<<<<< HEAD
-                self.bot = Bot(token,
-                               base_url,
-                               base_file_url=base_file_url,
-                               request=self._request,
-                               private_key=private_key,
-                               private_key_password=private_key_password,
-                               defaults=defaults,
-                               arbitrary_callback_data=arbitrary_callback_data,
-                               validate_callback_data=validate_callback_data)
-            self.update_queue = Queue()
-=======
                 self.bot = Bot(
                     token,  # type: ignore[arg-type]
                     base_url,
@@ -233,9 +201,10 @@
                     private_key=private_key,
                     private_key_password=private_key_password,
                     defaults=defaults,
+                    arbitrary_callback_data=bool(arbitrary_callback_data),
+                    validate_callback_data=bool(validate_callback_data),
                 )
             self.update_queue: Queue = Queue()
->>>>>>> 07b6ee69
             self.job_queue = JobQueue()
             self.__exception_event = Event()
             self.persistence = persistence
